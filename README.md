--- conflicted
+++ resolved
@@ -5,19 +5,8 @@
 
 SCAN: **S**oftware for **C**omplex system **A**nalysis via **N**etworks.
 
-<<<<<<< HEAD
-### Documentation Website
-
-The PDF-Docuemntation has not yet been transferred to this GitLab repository, mostly due to the necessary CI/CD-Pipeline 
-not yet being available. Until then, please see the code docstrings, tests and the related
-[Rescomp documentation website](https://glsrc.github.io/rescomp/).
-=======
 ### License
-The code in this repository is proprietary property of the DLR and subject to confidentiality.
-The usual NDA clauses apply, so unless you have explicit permission to do so:
-* Do not upload this package to non-DLR servers (especially not GitHub).
-* Do not share this package with anyone outside the DLR.
->>>>>>> 4a23d256
+The SCAN software is provided under the MIT License.
 
 ### Installation
 #### Prerequisites
@@ -29,6 +18,11 @@
 
 First, clone the scan repository to a folder of your choice. 
 
+Once you have done this, enter the cloned folder, and tell git who you are:
+```
+git config user.name "Lastname, Firstname"
+git config user.email "Firstname.Lastname@dlr.de"
+```
 From here, follow either the conda or pip installation instructions below. If you don't know which one to choose, 
 [install miniforge](https://github.com/conda-forge/miniforge) as conda distribution and then follow the conda 
 installation instructions.
