""" Tests if the scan.simulations module works as it should """

import unittest

import numpy as np
import pytest

import scan
from tests.test_base import (
    TestScanBase,
    assert_array_almost_equal,
    assert_array_equal,
    assert_array_not_equal,
)

DECIMALS = 14

# Use print(np.array_repr(np_array, max_line_width=120, precision=18)) in the debugger to easily get the copy-pastable
# representation of a numpy array.
class TestSimulations(TestScanBase):
    def test_simulate_lorenz63_get_default_parameters(self):
        actual = scan.simulations.Lorenz63().get_default_parameters()
        desired = {"sigma": 10.0, "rho": 28.0, "beta": 8 / 3, "dt": 0.05}
        unittest.TestCase().assertDictEqual(desired, actual)

    def test_simulate_trajectory_lorenz63_single_step_trivial_test(self):
        simulation_time_steps = 2
        starting_point = np.array([-14.03020521, -20.88693127, 25.53545])

        sim_data = scan.simulations.Lorenz63(dt=2e-2).simulate(
            time_steps=simulation_time_steps, starting_point=starting_point
        )

        exp_sim_data = np.array(
            [[-14.03020521, -20.88693127, 25.53545], [-15.257976883416845, -20.510306180264724, 30.15606333510718]]
        )

        assert_array_almost_equal(sim_data, exp_sim_data, decimal=14)

    def test_simulate_trajectory_lorenz63_default_starting_point_single_step_trivial_test(self):
        simulation_time_steps = 2
        sim_data = scan.simulations.Lorenz63(dt=2e-2).simulate(time_steps=simulation_time_steps)

        exp_sim_data = np.array(
            [[0.0, -0.01, 9.0], [-1.8168870026079268e-03, -1.0161406771353333e-02, 8.5325756633139491e00]]
        )

        assert_array_almost_equal(sim_data, exp_sim_data, decimal=DECIMALS)

    def test_simulate_trajectory_lorenz63_simulate_instance_twice(self):
        simulation_time_steps = 2

        isntance = scan.simulations.Lorenz63()
        sim_data_1 = isntance.simulate(time_steps=simulation_time_steps)
        sim_data_2 = isntance.simulate(time_steps=simulation_time_steps)
        assert_array_equal(sim_data_1, sim_data_2)

    def test_simulate_trajectory_lorenz96_single_step_trivial_test(self):
        simulation_time_steps = 2
        lor_dim = 5
        lor_dt = 1.0
        lor_force = 5

        self.set_seed()
        starting_point = lor_force * np.ones(lor_dim) + 1e-2 * np.random.rand(lor_dim)

        sim_data = scan.simulations.Lorenz96(dimensions=lor_dim, force=lor_force, dt=lor_dt).simulate(
            time_steps=simulation_time_steps, starting_point=starting_point
        )

        exp_sim_data = np.array(
            [
                [5.005488135039273, 5.007151893663724, 5.006027633760716, 5.005448831829969, 5.004236547993389],
                [4.824002686688245, 4.576702025628189, 4.932128122531685, 5.377384289786162, 5.271235302887315],
            ]
        )

        assert_array_almost_equal(sim_data, exp_sim_data, decimal=DECIMALS)

    def test_simulate_trajectory_lorenz96_single_step_no_starting_point(self):
        simulation_time_steps = 2

        self.set_seed()

        sim_data = scan.simulations.Lorenz96().simulate(time_steps=simulation_time_steps)

        exp_sim_data = np.array(
            [
                np.sin(np.arange(30)),
                [
                    0.3769009997531504,
                    1.2048911212671174,
                    1.2602415620124692,
                    0.4409127670578584,
                    -0.3558303924604377,
                    -0.5112232787601698,
                    0.07503500757496134,
                    1.005512609974874,
                    1.3583335117552717,
                    0.714030171527682,
                    -0.18099116196016424,
                    -0.5450477863753878,
                    -0.15566505877288883,
                    0.756972305739906,
                    1.3655846500065303,
                    0.968056644989393,
                    0.04054393941189638,
                    -0.5163763982152564,
                    -0.33974865011922695,
                    0.4841133914492217,
                    1.2824544729906988,
                    1.176981382103961,
                    0.2966082002705891,
                    -0.426938493134693,
                    -0.4678259531746986,
                    0.21180527032161653,
                    1.1189395692923816,
                    1.3175211558905413,
                    0.5701852056224413,
                    -0.26074897061166247,
                ],
            ]
        )

        assert_array_almost_equal(sim_data, exp_sim_data, decimal=DECIMALS)

    def test_simulate_trajectory_lorenz96_simulate_instance_twice(self):
        simulation_time_steps = 2

        isntance = scan.simulations.Lorenz96()
        sim_data_1 = isntance.simulate(time_steps=simulation_time_steps)
        sim_data_2 = isntance.simulate(time_steps=simulation_time_steps)
        assert_array_equal(sim_data_1, sim_data_2)

    def test_lorenz96_dimension_missmatch(self):
        dimensions = 10
        time_steps = 2
        starting_point = np.ones(11)

        with pytest.raises(ValueError):

            scan.simulations.Lorenz96(
                dimensions=dimensions,
            ).simulate(time_steps=time_steps, starting_point=starting_point)

    def test_simulate_trajectory_roessler_default_starting_point_single_step_trivial_test(self):
        sim_data = scan.simulations.Roessler().simulate(time_steps=2)

        exp_sim_data = np.array([[-9.0, 0.0, 0.0], [-8.955425338833333, -0.90756655, 0.009868544904350832]])

        assert_array_almost_equal(sim_data, exp_sim_data, decimal=DECIMALS)

    def test_simulate_trajectory_roessler_simulate_instance_twice(self):
        simulation_time_steps = 2

        isntance = scan.simulations.Roessler()
        sim_data_1 = isntance.simulate(time_steps=simulation_time_steps)
        sim_data_2 = isntance.simulate(time_steps=simulation_time_steps)
        assert_array_equal(sim_data_1, sim_data_2)

    def test_simulate_trajectory_complex_butterfly_default_starting_point_single_step_trivial_test(self):
        sim_data = scan.simulations.ComplexButterly().simulate(time_steps=2)

        exp_sim_data = np.array([[0.2, 0.0, 0.0], [0.19458405593782552, 0.0010022759114583332, -0.04013613366536458]])

        assert_array_almost_equal(sim_data, exp_sim_data, decimal=DECIMALS)

    def test_simulate_trajectory_complex_butterfly_simulate_instance_twice(self):
        simulation_time_steps = 2

        isntance = scan.simulations.ComplexButterly()
        sim_data_1 = isntance.simulate(time_steps=simulation_time_steps)
        sim_data_2 = isntance.simulate(time_steps=simulation_time_steps)
        assert_array_equal(sim_data_1, sim_data_2)

    def test_simulate_trajectory_chen_default_starting_point_single_step_trivial_test(self):
        sim_data = scan.simulations.Chen().simulate(time_steps=2)

        exp_sim_data = np.array([[-10.0, 0.0, 37.0], [-6.3845564682890625, 4.1595207530446, 35.746433277481756]])

        assert_array_almost_equal(sim_data, exp_sim_data, decimal=DECIMALS)

    def test_simulate_trajectory_chen_simulate_instance_twice(self):
        simulation_time_steps = 2

        isntance = scan.simulations.Chen()
        sim_data_1 = isntance.simulate(time_steps=simulation_time_steps)
        sim_data_2 = isntance.simulate(time_steps=simulation_time_steps)
        assert_array_equal(sim_data_1, sim_data_2)

    def test_simulate_trajectory_chua_default_starting_point_single_step_trivial_test(self):
        sim_data = scan.simulations.ChuaCircuit().simulate(time_steps=2)

        exp_sim_data = np.array([[0.0, 0.0, 0.6], [0.006776632653061224, 0.029199732142857142, 0.5894738520408163]])

        assert_array_almost_equal(sim_data, exp_sim_data, decimal=DECIMALS)

    def test_simulate_trajectory_chua_simulate_instance_twice(self):
        simulation_time_steps = 2

        isntance = scan.simulations.ChuaCircuit()
        sim_data_1 = isntance.simulate(time_steps=simulation_time_steps)
        sim_data_2 = isntance.simulate(time_steps=simulation_time_steps)
        assert_array_equal(sim_data_1, sim_data_2)

    def test_simulate_trajectory_thomas_default_starting_point_single_step_trivial_test(self):
        sim_data = scan.simulations.Thomas().simulate(time_steps=2)

        exp_sim_data = np.array([[0.1, 0.0, 0.0], [0.0965923504007725, 0.0019260974789302725, 0.019268419498910318]])

        assert_array_almost_equal(sim_data, exp_sim_data, decimal=DECIMALS)

    def test_simulate_trajectory_thomas_simulate_instance_twice(self):
        simulation_time_steps = 2

        isntance = scan.simulations.Thomas()
        sim_data_1 = isntance.simulate(time_steps=simulation_time_steps)
        sim_data_2 = isntance.simulate(time_steps=simulation_time_steps)
        assert_array_equal(sim_data_1, sim_data_2)

    def test_simulate_trajectory_windmi_default_starting_point_single_step_trivial_test(self):
        sim_data = scan.simulations.WindmiAttractor().simulate(time_steps=2)

        exp_sim_data = np.array([[0.0, 0.8, 0.0], [0.08011122410215064, 0.8032831905478534, 0.06347854657651615]])

        assert_array_almost_equal(sim_data, exp_sim_data, decimal=DECIMALS)

    def test_simulate_trajectory_windmi_simulate_instance_twice(self):
        simulation_time_steps = 2

        isntance = scan.simulations.WindmiAttractor()
        sim_data_1 = isntance.simulate(time_steps=simulation_time_steps)
        sim_data_2 = isntance.simulate(time_steps=simulation_time_steps)
        assert_array_equal(sim_data_1, sim_data_2)

    def test_simulate_trajectory_rucklidge_default_starting_point_single_step_trivial_test(self):
        sim_data = scan.simulations.Rucklidge().simulate(time_steps=2)

        exp_sim_data = np.array([[1.0, 0.0, 4.5], [0.9075854977280031, 0.047626990242513025, 4.280570709227276]])

        assert_array_almost_equal(sim_data, exp_sim_data, decimal=DECIMALS)

    def test_simulate_trajectory_rucklidge_simulate_instance_twice(self):
        simulation_time_steps = 2

        isntance = scan.simulations.Rucklidge()
        sim_data_1 = isntance.simulate(time_steps=simulation_time_steps)
        sim_data_2 = isntance.simulate(time_steps=simulation_time_steps)
        assert_array_equal(sim_data_1, sim_data_2)

    def test_simulate_trajectory_simplest_quadratic_default_starting_point_single_step_trivial_test(self):
        sim_data = scan.simulations.SimplestQuadraticChaotic().simulate(time_steps=2)

        exp_sim_data = np.array([[-0.9, 0.0, 0.5], [-0.897517119397917, 0.049492007344059, 0.490173819781445]])

        assert_array_almost_equal(sim_data, exp_sim_data, decimal=DECIMALS)

    def test_simulate_trajectory_simplest_quadratic_simulate_instance_twice(self):
        simulation_time_steps = 2

        isntance = scan.simulations.SimplestQuadraticChaotic()
        sim_data_1 = isntance.simulate(time_steps=simulation_time_steps)
        sim_data_2 = isntance.simulate(time_steps=simulation_time_steps)
        assert_array_equal(sim_data_1, sim_data_2)

    def test_simulate_trajectory_simplest_cubic_default_starting_point_single_step_trivial_test(self):
        sim_data = scan.simulations.SimplestCubicChaotic().simulate(time_steps=2)

        exp_sim_data = np.array(
            [[0.0, 0.96, 0.0], [9.599968640000001e-02, 9.599880919807999e-01, -3.522283392479332e-04]]
        )

        assert_array_almost_equal(sim_data, exp_sim_data, decimal=DECIMALS)

    def test_simulate_trajectory_simplest_cubic_simulate_instance_twice(self):
        simulation_time_steps = 2

        isntance = scan.simulations.SimplestCubicChaotic()
        sim_data_1 = isntance.simulate(time_steps=simulation_time_steps)
        sim_data_2 = isntance.simulate(time_steps=simulation_time_steps)
        assert_array_equal(sim_data_1, sim_data_2)

    def test_simulate_trajectory_simplest_piecewise_default_starting_point_single_step_trivial_test(self):
        sim_data = scan.simulations.SimplestPiecewiseLinearChaotic().simulate(time_steps=2)

        exp_sim_data = np.array([[0.0, -0.7, 0.0], [-0.070046333333333, -0.701354283333333, -0.025639846666667]])

        assert_array_almost_equal(sim_data, exp_sim_data, decimal=DECIMALS)

    def test_simulate_trajectory_simplest_piecewise_simulate_instance_twice(self):
        simulation_time_steps = 2

        isntance = scan.simulations.SimplestPiecewiseLinearChaotic()
        sim_data_1 = isntance.simulate(time_steps=simulation_time_steps)
        sim_data_2 = isntance.simulate(time_steps=simulation_time_steps)
        assert_array_equal(sim_data_1, sim_data_2)

    def test_simulate_trajectory_double_scroll_default_starting_point_single_step_trivial_test(self):
        sim_data = scan.simulations.DoubleScroll().simulate(time_steps=2)

        exp_sim_data = np.array([[0.01, 0.01, 0.0], [0.01112802, 0.013813637333333, 0.0752040608]])

        assert_array_almost_equal(sim_data, exp_sim_data, decimal=DECIMALS)

    def test_simulate_trajectory_double_scroll_simulate_instance_twice(self):
        simulation_time_steps = 2

        isntance = scan.simulations.DoubleScroll()
        sim_data_1 = isntance.simulate(time_steps=simulation_time_steps)
        sim_data_2 = isntance.simulate(time_steps=simulation_time_steps)
        assert_array_equal(sim_data_1, sim_data_2)

    def test_simulate_trajectory_lotka_volterra_default_starting_point_single_step_trivial_test(self):
        sim_data = scan.simulations.LotkaVolterra().simulate(time_steps=2)

        exp_sim_data = np.array([[1.0, 1.0], [1.08452909181137, 0.88802549930702]])

        assert_array_almost_equal(sim_data, exp_sim_data, decimal=DECIMALS)

    def test_simulate_trajectory_lotka_volterra_simulate_instance_twice(self):
        simulation_time_steps = 2

        isntance = scan.simulations.LotkaVolterra()
        sim_data_1 = isntance.simulate(time_steps=simulation_time_steps)
        sim_data_2 = isntance.simulate(time_steps=simulation_time_steps)
        assert_array_equal(sim_data_1, sim_data_2)

    def test_simulate_trajectory_linear_default_starting_point_single_step_trivial_test(self):
        sim_data = scan.simulations.LinearSystem().simulate(time_steps=2)

        exp_sim_data = np.array([[1.0, 1.0], [0.895170833333333, 1.0948375]])

        assert_array_almost_equal(sim_data, exp_sim_data, decimal=DECIMALS)

    def test_simulate_trajectory_linear_simulate_instance_twice(self):
        simulation_time_steps = 2

        isntance = scan.simulations.LinearSystem()
        sim_data_1 = isntance.simulate(time_steps=simulation_time_steps)
        sim_data_2 = isntance.simulate(time_steps=simulation_time_steps)
        assert_array_equal(sim_data_1, sim_data_2)

<<<<<<< HEAD
    # TODO: test linear system with a non-default parameters
=======
    def test_linear_dimension_missmatch(self):

        A = np.ones((10, 10))
        time_steps = 2
        starting_point = np.ones(11)

        with pytest.raises(ValueError):
            scan.simulations.LinearSystem(
                A=A,
            ).simulate(time_steps=time_steps, starting_point=starting_point)
>>>>>>> 51f53f19

    def test_simulate_trajectory_henon_default_starting_point_single_step_trivial_test(self):
        sim_data = scan.simulations.Henon().simulate(time_steps=2)

        exp_sim_data = np.array([[0.0, 0.9], [1.27, 0.0]])

        assert_array_almost_equal(sim_data, exp_sim_data, decimal=DECIMALS)

    def test_simulate_trajectory_henon_simulate_instance_twice(self):
        simulation_time_steps = 2

        isntance = scan.simulations.Henon()
        sim_data_1 = isntance.simulate(time_steps=simulation_time_steps)
        sim_data_2 = isntance.simulate(time_steps=simulation_time_steps)
        assert_array_equal(sim_data_1, sim_data_2)

    def test_simulate_trajectory_logistic_default_starting_point_single_step_trivial_test(self):
        sim_data = scan.simulations.Logistic().simulate(time_steps=2)

        exp_sim_data = np.array(
            [
                [
                    0.1,
                ],
                [
                    0.36000000000000004,
                ],
            ]
        )

        assert_array_almost_equal(sim_data, exp_sim_data, decimal=DECIMALS)

    def test_simulate_trajectory_logistic_simulate_instance_twice(self):
        simulation_time_steps = 2

        isntance = scan.simulations.Logistic()
        sim_data_1 = isntance.simulate(time_steps=simulation_time_steps)
        sim_data_2 = isntance.simulate(time_steps=simulation_time_steps)
        assert_array_equal(sim_data_1, sim_data_2)

    def test_simulate_trajectory_simple_driven_chaotic_default_starting_point_single_step_trivial_test(self):
        sim_data = scan.simulations.SimplestDrivenChaotic().simulate(time_steps=2)

        exp_sim_data = np.array([[0.0, 0.0, 0.0], [0.00031287210159712276, 0.009372350531852047, 0.1]])

        assert_array_almost_equal(sim_data, exp_sim_data, decimal=DECIMALS)

    def test_simulate_trajectory_simple_driven_chaotic_simulate_instance_twice(self):
        simulation_time_steps = 2

        isntance = scan.simulations.SimplestDrivenChaotic()
        sim_data_1 = isntance.simulate(time_steps=simulation_time_steps)
        sim_data_2 = isntance.simulate(time_steps=simulation_time_steps)
        assert_array_equal(sim_data_1, sim_data_2)

    def test_simulate_trajectory_ueda_default_starting_point_single_step_trivial_test(self):
        sim_data = scan.simulations.UedaOscillator().simulate(time_steps=2)

        exp_sim_data = np.array([[2.5, 0.0, 0.0], [2.4807171482576695, -0.7648847867534123, 0.05]])

        assert_array_almost_equal(sim_data, exp_sim_data, decimal=DECIMALS)

    def test_simulate_trajectory_ueda_simulate_instance_twice(self):
        simulation_time_steps = 2

        isntance = scan.simulations.UedaOscillator()
        sim_data_1 = isntance.simulate(time_steps=simulation_time_steps)
        sim_data_2 = isntance.simulate(time_steps=simulation_time_steps)
        assert_array_equal(sim_data_1, sim_data_2)

    def test_kuramoto_sivashinski_6d_2l_05t_custom_starting_point_single_step(self):
        dimensions = 6
        system_size = 2
        dt = 0.5

        sim_data = scan.simulations.KuramotoSivashinsky(dimensions=dimensions, system_size=system_size, dt=dt).simulate(
            time_steps=3
        )

        # Note that, right now, the KS simulation is the only simulation function that returns the starting point as
        # first point of the prediction, so we have to take that into account here.
        starting_point = sim_data[1]

        exp_sim_data = scan.simulations.KuramotoSivashinsky(
            dimensions=dimensions, system_size=system_size, dt=dt
        ).simulate(time_steps=2, starting_point=starting_point)

        # Due to the FFT parts of the KS algorithm, putting in the same real space point as corresponds to some in
        # point in Fourier Space, actually results in a fairly large simulation difference, even after a single
        # simulation step!
        assert_array_almost_equal(sim_data[-1], exp_sim_data[-1], decimal=6)

    def test_simulate_trajectory_kuramoto_sivashinski_simulate_instance_twice(self):
        simulation_time_steps = 2

        isntance = scan.simulations.KuramotoSivashinsky()
        sim_data_1 = isntance.simulate(time_steps=simulation_time_steps)
        sim_data_2 = isntance.simulate(time_steps=simulation_time_steps)
        assert_array_equal(sim_data_1, sim_data_2)

    def test_kuramoto_sivashinski_custom_6d_2l_05t_custom_starting_point_single_step(self):
        dimensions = 6
        system_size = 2
        dt = 0.5
        sim_data = scan.simulations.KuramotoSivashinskyCustom(
            dimensions=dimensions, system_size=system_size, dt=dt
        ).simulate(time_steps=3)

        # Note that, right now, the KS simulation is the only simulation function that returns the starting point as
        # first point of the prediction, so we have to take that into account here.
        starting_point = sim_data[1]

        exp_sim_data = scan.simulations.KuramotoSivashinskyCustom(
            dimensions=dimensions, system_size=system_size, dt=dt
        ).simulate(time_steps=2, starting_point=starting_point)

        # Due to the FFT parts of the KS algorithm, putting in the same real space point as corresponds to some in
        # point in Fourier Space, actually results in a fairly large simulation difference, even after a single
        # simulation step!
        assert_array_almost_equal(sim_data[-1], exp_sim_data[-1], decimal=6)

    def test_simulate_trajectory_kuramoto_sivashinski_custom_simulate_instance_twice(self):
        simulation_time_steps = 2

        isntance = scan.simulations.KuramotoSivashinskyCustom()
        sim_data_1 = isntance.simulate(time_steps=simulation_time_steps)
        sim_data_2 = isntance.simulate(time_steps=simulation_time_steps)
        assert_array_equal(sim_data_1, sim_data_2)

    def test_kuramoto_sivashinski_custom_40d_22l_05t_npfft_no_precision_change(self):
        # ks_sys_flag = "kuramoto_sivashinsky_custom"
        dimensions = 40
        system_size = 22
        dt = 0.5
        time_steps = 10
        fft_type = "numpy"

        sim_data = scan.simulations.KuramotoSivashinskyCustom(
            dimensions=dimensions, system_size=system_size, dt=dt, fft_type=fft_type
        ).simulate(time_steps=time_steps)

        exp_sim_data = scan.simulations.KuramotoSivashinskyCustom(
            dimensions=dimensions,
            system_size=system_size,
            dt=dt,
            precision=64,
            fft_type=fft_type,
        ).simulate(time_steps=time_steps)

        assert_array_almost_equal(sim_data, exp_sim_data, decimal=DECIMALS)

    @pytest.mark.xfail(reason="Datatype does not exist on all systems.")
    def test_kuramoto_sivashinski_custom_40d_22l_05t_npfft_128_precision(self):
        dimensions = 40
        system_size = 22
        dt = 0.5
        time_steps = 10
        fft_type = "numpy"

        sim_data = scan.simulations.KuramotoSivashinskyCustom(
            dimensions=dimensions,
            system_size=system_size,
            dt=dt,
            precision=128,
            fft_type=fft_type,
        ).simulate(time_steps=time_steps)

        exp_sim_data = scan.simulations.KuramotoSivashinskyCustom(
            dimensions=dimensions,
            system_size=system_size,
            dt=dt,
            precision=64,
            fft_type=fft_type,
        ).simulate(time_steps=time_steps)

        assert_array_not_equal(sim_data, exp_sim_data)

    def test_kuramoto_sivashinski_dimension_missmatch(self):
        dimensions = 10
        time_steps = 10
        starting_point = np.ones(11)

        with pytest.raises(ValueError):

            scan.simulations.KuramotoSivashinsky(
                dimensions=dimensions,
            ).simulate(time_steps=time_steps, starting_point=starting_point)

    def test_kuramoto_sivashinski_custom_dimension_missmatch(self):
        dimensions = 10
        time_steps = 10
        starting_point = np.ones(11)

        with pytest.raises(ValueError):

            scan.simulations.KuramotoSivashinskyCustom(
                dimensions=dimensions,
            ).simulate(time_steps=time_steps, starting_point=starting_point)

    def test_kuramoto_sivashinski_odd_dimension_error(self):
        dimension = 3
        with pytest.raises(ValueError):
            scan.simulations.KuramotoSivashinsky(dimensions=dimension)

    def test_kuramoto_sivashinski_custom_odd_dimension_error(self):
        dimension = 3
        with pytest.raises(ValueError):
            scan.simulations.KuramotoSivashinskyCustom(dimensions=dimension)

    def test_kuramoto_sivashinski_custom_40d_22l_05t_unknown_precision(self):
        dimensions = 40
        system_size = 22
        dt = 0.5
        time_steps = 10
        fft_type = "numpy"

        with pytest.raises(ValueError):

            scan.simulations.KuramotoSivashinskyCustom(
                dimensions=dimensions,
                system_size=system_size,
                dt=dt,
                precision="this_precision_does_not_exist",
                fft_type=fft_type,
            ).simulate(time_steps=time_steps)

    def test_kuramoto_sivashinski_custom_40d_22l_05t_unknown_fft_type(self):
        dimensions = 40
        system_size = 22
        dt = 0.5
        time_steps = 10

        with pytest.raises(ValueError):

            scan.simulations.KuramotoSivashinskyCustom(
                dimensions=dimensions,
                system_size=system_size,
                dt=dt,
                precision=None,
                fft_type="this_ffttype_does_not_exist",
            ).simulate(time_steps=time_steps)


class TestKuramotSivashinskiVariantsDivergence40d22l05t(unittest.TestCase):
    def setUp(self):
        # self.ks_sys_flag = "kuramoto_sivashinsky_custom"
        self.dimensions = 40
        self.system_size = 22
        self.dt = 0.5
        self.time_steps = 1000

    @pytest.mark.xfail(reason="the KS simulation sometimes diverges using the numpy FFT")
    def test_kuramoto_sivashinski_custom_40d_22l_05t_divergence(self):
        # NOTE: This isn't actually all that great of a test, as it doesn't really test for the actual logic/algorithm
        #  we implemented and only checks if it diverges or not. Refactor by usinge e.g. a more sophisticated Lyapunov
        #  exponent test.
        dimensions = 40
        system_size = 22
        dt = 0.5
        time_steps = 1000

        sim_data = scan.simulations.KuramotoSivashinsky(
            dimensions=dimensions,
            system_size=system_size,
            dt=dt,
        ).simulate(time_steps=time_steps)

        assert not np.isnan(sim_data).any()
        assert np.amax(np.abs(sim_data)) < 100

    @pytest.mark.xfail(reason="the KS simulation sometimes diverges using the numpy FFT")
    def test_kuramoto_sivashinski_custom_40d_22l_05t_npfft_64bit_divergence(self):
        # NOTE: This isn't actually all that great of a test, as it doesn't really test for the actual logic/algorithm
        #  we implemented and only checks if it diverges or not. Refactor by usinge e.g. a more sophisticated Lyapunov
        #  exponent test.
        precision = 64
        fft_type = "numpy"

        sim_data = scan.simulations.KuramotoSivashinskyCustom(
            dimensions=self.dimensions,
            system_size=self.system_size,
            dt=self.dt,
            precision=precision,
            fft_type=fft_type,
        ).simulate(time_steps=self.time_steps)

        assert not np.isnan(sim_data).any()
        assert np.amax(np.abs(sim_data)) < 100

    @pytest.mark.xfail(reason="the KS simulation sometimes diverges using the numpy FFT")
    def test_kuramoto_sivashinski_custom_40d_22l_05t_npfft_128_divergence(self):
        # NOTE: This isn't actually all that great of a test, as it doesn't really test for the actual logic/algorithm
        #  we implemented and only checks if it diverges or not. Refactor by usinge e.g. a more sophisticated Lyapunov
        #  exponent test.
        precision = 128
        fft_type = "numpy"

        sim_data = scan.simulations.KuramotoSivashinskyCustom(
            dimensions=self.dimensions,
            system_size=self.system_size,
            dt=self.dt,
            precision=precision,
            fft_type=fft_type,
        ).simulate(time_steps=self.time_steps)

        assert not np.isnan(sim_data).any()
        assert np.amax(np.abs(sim_data)) < 100

    @pytest.mark.xfail(reason="the KS simulation sometimes diverges using the numpy FFT")
    def test_kuramoto_sivashinski_custom_40d_22l_05t_npfft_32_divergence(self):
        # NOTE: This isn't actually all that great of a test, as it doesn't really test for the actual logic/algorithm
        #  we implemented and only checks if it diverges or not. Refactor by usinge e.g. a more sophisticated Lyapunov
        #  exponent test.
        precision = 32
        fft_type = "numpy"

        sim_data = scan.simulations.KuramotoSivashinskyCustom(
            dimensions=self.dimensions,
            system_size=self.system_size,
            dt=self.dt,
            precision=precision,
            fft_type=fft_type,
        ).simulate(time_steps=self.time_steps)

        assert not np.isnan(sim_data).any()
        assert np.amax(np.abs(sim_data)) < 100

    @pytest.mark.xfail(reason="the KS simulation sometimes diverges using the numpy FFT")
    def test_kuramoto_sivashinski_custom_40d_22l_05t_npfft_16_divergence(self):
        # NOTE: This isn't actually all that great of a test, as it doesn't really test for the actual logic/algorithm
        #  we implemented and only checks if it diverges or not. Refactor by usinge e.g. a more sophisticated Lyapunov
        #  exponent test.
        precision = 16
        fft_type = "numpy"

        sim_data = scan.simulations.KuramotoSivashinskyCustom(
            dimensions=self.dimensions,
            system_size=self.system_size,
            dt=self.dt,
            precision=precision,
            fft_type=fft_type,
        ).simulate(time_steps=self.time_steps)

        assert not np.isnan(sim_data).any()
        assert np.amax(np.abs(sim_data)) < 100

    def test_kuramoto_sivashinski_custom_40d_22l_05t_scfft_64bit_divergence(self):
        # NOTE: This isn't actually all that great of a test, as it doesn't really test for the actual logic/algorithm
        #  we implemented and only checks if it diverges or not. Refactor by usinge e.g. a more sophisticated Lyapunov
        #  exponent test.
        pytest.importorskip("scipy")
        precision = 64
        fft_type = "scipy"

        sim_data = scan.simulations.KuramotoSivashinskyCustom(
            dimensions=self.dimensions,
            system_size=self.system_size,
            dt=self.dt,
            precision=precision,
            fft_type=fft_type,
        ).simulate(time_steps=self.time_steps)

        assert not np.isnan(sim_data).any()
        assert np.amax(np.abs(sim_data)) < 100<|MERGE_RESOLUTION|>--- conflicted
+++ resolved
@@ -340,9 +340,6 @@
         sim_data_2 = isntance.simulate(time_steps=simulation_time_steps)
         assert_array_equal(sim_data_1, sim_data_2)
 
-<<<<<<< HEAD
-    # TODO: test linear system with a non-default parameters
-=======
     def test_linear_dimension_missmatch(self):
 
         A = np.ones((10, 10))
@@ -353,7 +350,6 @@
             scan.simulations.LinearSystem(
                 A=A,
             ).simulate(time_steps=time_steps, starting_point=starting_point)
->>>>>>> 51f53f19
 
     def test_simulate_trajectory_henon_default_starting_point_single_step_trivial_test(self):
         sim_data = scan.simulations.Henon().simulate(time_steps=2)
