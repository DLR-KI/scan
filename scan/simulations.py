--- conflicted
+++ resolved
@@ -1360,10 +1360,6 @@
 
         Args:
             dimensions: The dimensions of the KS system. Must be an even number.
-<<<<<<< HEAD
-            #TODO: check if dimensions is an even number.
-=======
->>>>>>> 51f53f19
             system_size: The system size of the KS system.
             eps: A parameter in the KS system: y_t = -y*y_x - (1+eps)*y_xx - y_xxxx.
             dt: Size of time steps.
@@ -1453,14 +1449,7 @@
 
         """
         if starting_point is None:
-<<<<<<< HEAD
-            # TODO: starting point is pretty far from attractor
-            # Use the starting point from the Kassam_2005 paper
-            x = self.system_size * np.transpose(np.conj(np.arange(1, self.dimensions + 1))) / self.dimensions
-            starting_point = np.cos(2 * np.pi * x / self.system_size) * (1 + np.sin(2 * np.pi * x / self.system_size))
-=======
-            starting_point = self.get_default_starting_point()
->>>>>>> 51f53f19
+            starting_point = self.get_default_starting_point()
         else:
             if starting_point.shape[0] != self.dimensions:
                 raise ValueError(
@@ -1496,10 +1485,6 @@
 
         Args:
             dimensions: The dimensions of the KS system. Must be an even number.
-<<<<<<< HEAD
-            #TODO: check if dimensions is an even number.
-=======
->>>>>>> 51f53f19
             system_size: The system size of the KS system.
             dt: Size of time steps.
             precision: The numerical precision for the simulation:
@@ -1665,14 +1650,7 @@
 
         """
         if starting_point is None:
-<<<<<<< HEAD
-            # TODO: starting point is pretty far from attractor
-            # Use the starting point from the Kassam_2005 paper
-            x = self.system_size * np.transpose(np.conj(np.arange(1, self.dimensions + 1))) / self.dimensions
-            starting_point = np.cos(2 * np.pi * x / self.system_size) * (1 + np.sin(2 * np.pi * x / self.system_size))
-=======
-            starting_point = self.get_default_starting_point()
->>>>>>> 51f53f19
+            starting_point = self.get_default_starting_point()
         else:
             if starting_point.shape[0] != self.dimensions:
                 raise ValueError(
@@ -1762,11 +1740,7 @@
 
         """
         if starting_point is None:
-<<<<<<< HEAD
-            starting_point = np.sin(np.arange(self.dimensions))
-=======
-            starting_point = self.get_default_starting_point()
->>>>>>> 51f53f19
+            starting_point = self.get_default_starting_point()
         else:
             if starting_point.shape[0] != self.dimensions:
                 raise ValueError(
@@ -1791,11 +1765,7 @@
             self.A = np.array([[-0.0, -1.0], [1.0, 0.0]])
         else:
             self.A = A
-<<<<<<< HEAD
-        self.dimension = self.A.shape[0]
-=======
         self.dimensions = self.A.shape[0]
->>>>>>> 51f53f19
         self.dt = dt
 
     def get_default_starting_point(self) -> np.ndarray:
